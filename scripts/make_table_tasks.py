"""
Usage:
   Writes csv and Markdown table to csv_file, md_file (below).
"""
import logging
import os
from pathlib import Path
from typing import List, Union

import datasets
import pandas as pd

from lm_eval import tasks
from lm_eval.tasks import TASK_REGISTRY
from lm_eval.utils import load_yaml_config


logging.basicConfig(level=logging.INFO)
logger = logging.getLogger(__name__)
datasets.disable_caching()
tasks.initialize_tasks()


def load_changed_files(file_path: str) -> List[str]:
    with open(file_path, "r") as f:
        content = f.read()
        words_list = [x for x in content.split()]
    return words_list


def parser(full_path: List[str]) -> List[str]:
    _output = set()
    for x in full_path:
        if x.endswith(".yaml"):
            _output.add(load_yaml_config(x)["task"])
        elif x.endswith(".py"):
            path = [str(x) for x in (list(Path(x).parent.glob("*.yaml")))]
            _output |= {load_yaml_config(x)["task"] for x in path}
    return list(_output)


def new_tasks() -> Union[List[str], None]:
    FILENAME = ".github/outputs/tasks_all_changed_and_modified_files.txt"
    if os.path.exists(FILENAME):
        # If tasks folder has changed then we get the list of files from FILENAME
        # and parse the yaml files to get the task names.
        return parser(load_changed_files(FILENAME))
    elif os.getenv("API") is not None:
        # Or if API has changed then we set the ENV variable API to True
        # and run  given tasks.
        return ["arc_easy", "hellaswag", "piqa", "wikitext"]
    # if both not true just do arc_easy
    else:
        return None


def check(tf):
    if tf:
        return "✓"
    else:
        return " "


def maketable(df):
    headers = [
        "Task Name",
        "Group",
        "Train",
        "Val",
        "Test",
        "Val/Test Docs",
        "Request Type,",
        "Metrics",
    ]
    values = []
    if not df:
        _tasks = tasks.TASK_REGISTRY.items()
        _tasks = sorted(_tasks, key=lambda x: x[0])
    else:
        task_classes = new_tasks()
        _tasks = [(x, TASK_REGISTRY.get(x)) for x in task_classes]
    count = 0
    for tname, Task in _tasks:
        task = Task()
        v = [
            tname,
            task.config.group,
            check(task.has_training_docs()),
            check(task.has_validation_docs()),
            check(task.has_test_docs()),
            len(
                list(
                    task.test_docs()
                    if task.has_test_docs()
                    else task.validation_docs()
                    if task.has_validation_docs()
                    else task.training_docs()
                )
            ),
            task.config.output_type,
            ", ".join(task.aggregation().keys()),
        ]
        logger.info(v)
        values.append(v)
<<<<<<< HEAD
        count += 1
        if count == 10:
            break
    if not df:
        df = pd.DataFrame(values, columns=headers)
        table = df.to_markdown(index=False)
    else:
        for new_row in values:
            tname = new_row[0]
            if tname in df["Task Name"].values:
                # If task name exists, update the row
                df.loc[df["Task Name"] == tname] = new_row
            else:
                # If task name doesn't exist, append a new row
                series = pd.Series(new_row, index=df.columns)
                df = pd.concat([df, series.to_frame().T], ignore_index=True)
        df = df.sort_values(by=["Task Name"])
        table = df.to_markdown(index=False)
    return df, table


if __name__ == "__main__":
    csv_file = Path(f"{Path(__file__).parent.parent.resolve()}/docs/task_table.csv")
    md_file = Path(f"{Path(__file__).parent.parent.resolve()}/docs/task_table.md")

    try:
        df = pd.read_csv(csv_file)
    except FileNotFoundError:
        df = None

    df, table = maketable(df=df)

    with open(md_file, "w") as f:
        f.write(table)
    with open(csv_file, "w") as f:
        df.to_csv(f, index=False)
=======
    writer.value_matrix = values
    table = writer.dumps()
    with open(args.output, "w", encoding="utf-8") as f:
        f.write(table)
>>>>>>> d714fc95
<|MERGE_RESOLUTION|>--- conflicted
+++ resolved
@@ -11,14 +11,13 @@
 import pandas as pd
 
 from lm_eval import tasks
-from lm_eval.tasks import TASK_REGISTRY
 from lm_eval.utils import load_yaml_config
 
 
 logging.basicConfig(level=logging.INFO)
 logger = logging.getLogger(__name__)
 datasets.disable_caching()
-tasks.initialize_tasks()
+task_manager = tasks.TaskManager
 
 
 def load_changed_files(file_path: str) -> List[str]:
@@ -74,11 +73,11 @@
     ]
     values = []
     if not df:
-        _tasks = tasks.TASK_REGISTRY.items()
+        _tasks = task_manager.TASK_REGISTRY.items()
         _tasks = sorted(_tasks, key=lambda x: x[0])
     else:
         task_classes = new_tasks()
-        _tasks = [(x, TASK_REGISTRY.get(x)) for x in task_classes]
+        _tasks = [(x, task_manager.TASK_REGISTRY.get(x)) for x in task_classes]
     count = 0
     for tname, Task in _tasks:
         task = Task()
@@ -102,7 +101,6 @@
         ]
         logger.info(v)
         values.append(v)
-<<<<<<< HEAD
         count += 1
         if count == 10:
             break
@@ -138,10 +136,4 @@
     with open(md_file, "w") as f:
         f.write(table)
     with open(csv_file, "w") as f:
-        df.to_csv(f, index=False)
-=======
-    writer.value_matrix = values
-    table = writer.dumps()
-    with open(args.output, "w", encoding="utf-8") as f:
-        f.write(table)
->>>>>>> d714fc95
+        df.to_csv(f, index=False)