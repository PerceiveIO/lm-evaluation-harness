--- conflicted
+++ resolved
@@ -88,14 +88,8 @@
     filter_list: Union[str, list] = None
     should_decontaminate: bool = False
     doc_to_decontamination_query: str = None
-<<<<<<< HEAD
     weight_by_size: bool = False
-    metadata: Union[
-        str, list
-    ] = None  # by default, not used in the code. allows for users to pass arbitrary info to tasks
-=======
     metadata: dict = None  # by default, not used in the code. allows for users to pass arbitrary info to tasks
->>>>>>> b177c82c
 
     def __post_init__(self) -> None:
         if self.generation_kwargs is not None:
