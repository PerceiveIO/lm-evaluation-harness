import os
import re
import sys
import yaml
import inspect
import pathlib
import functools
import subprocess
import collections
import importlib.util
import fnmatch

from typing import List, Union

import gc
import torch

from omegaconf import OmegaConf
from jinja2 import BaseLoader, Environment, StrictUndefined
from itertools import islice
<<<<<<< HEAD
import torch 
=======

from lm_eval.logger import eval_logger

>>>>>>> 24e3e3fa

class ExitCodeError(Exception):
    pass


def sh(x):
    if os.system(x):
        raise ExitCodeError()


def escaped_split(text, sep_char, maxsplit=-1):
    """Split text into a list on occurrences of the given separation
    character `sep_char`. The separation character may be escaped by a
    backslash to avoid splitting at that location.

    The separation character must be a string of size 1.

    If `maxsplit` is given, at most `maxsplit` splits are done (thus,
    the list will have at most `maxsplit + 1` elements). If `maxsplit`
    is not specified or less than 0, then there is no limit on the
    number of splits (all possible splits are made).
    """
    assert (
        len(sep_char) == 1
    ), "separation string must be a single character for escaped splitting"

    if maxsplit == 0:
        return text
    maxsplit = max(0, maxsplit)

    return re.split(r"(?<!\\)" + sep_char, text, maxsplit)


def simple_parse_args_string(args_string):
    """
    Parses something like
        args1=val1,arg2=val2
    Into a dictionary
    """
    args_string = args_string.strip()
    if not args_string:
        return {}
    arg_list = args_string.split(",")
    args_dict = OmegaConf.to_object(OmegaConf.from_dotlist(arg_list))
    return args_dict


def join_iters(iters):
    for iter in iters:
        yield from iter


def chunks(iter, n=0, fn=None):
    arr = []
    for i, x in enumerate(iter):
        arr.append(x)
        if len(arr) == (fn(i) if fn else n):
            yield arr
            arr = []

    if arr:
        yield arr


def group(arr, fn):
    res = collections.defaultdict(list)

    for ob in arr:
        res[fn(ob)].append(ob)

    return list(res.values())


class MultiChoice:
    def __init__(self, choices):
        self.choices = choices

    # Simple wildcard support (linux filename patterns)
    def __contains__(self, values):
        for value in values.split(","):
            if len(fnmatch.filter(self.choices, value)) == 0:
                eval_logger.warning("{} is not in task list.".format(value))
                eval_logger.info(f"Available tasks to choose:")
                for choice in self.choices:
                    eval_logger.info(f"  - {choice}")
        return True

    def __iter__(self):
        for choice in self.choices:
            yield choice


# Returns a list containing all values of the source_list that
# match at least one of the patterns
def pattern_match(patterns, source_list):
    task_names = set()
    for pattern in patterns:
        for matching in fnmatch.filter(source_list, pattern):
            task_names.add(matching)
    return sorted(list(task_names))


def general_detokenize(string):
    string = string.replace(" n't", "n't")
    string = string.replace(" )", ")")
    string = string.replace("( ", "(")
    string = string.replace('" ', '"')
    string = string.replace(' "', '"')
    string = re.sub(r" (['.,])", r"\1", string)
    return string


def get_rolling_token_windows(token_list, prefix_token, max_seq_len, context_len):
    """
    - context_len allows for a rolling window context, allowing each prediction window to potentially
      condition on some context

    :param token_list: list
        List of tokens to be PREDICTED
    :param max_seq_len: int
        max_seq_len of model (or max_seq_len we want to use)
    :param context_len: int
        Amount of desired token context for prediction. Needs to be at least 1.
    :param prefix_token: token
        Dummy token like <eos> so the first token has something to condition on
    :return: generator
        Generator of tuples
            (input_tokens, pred_tokens)
        Note: Score only the last len(pred_tokens) logits of the LM
    """
    assert 1 <= context_len <= max_seq_len
    if not token_list:
        return
    # +1 offset, going from input->preds
    pred_len = max_seq_len - context_len + 1
    predicted = 0

    # Special handling for first window: predict all tokens
    first_seq_len = min(max_seq_len, len(token_list))
    yield ([prefix_token] + token_list[: first_seq_len - 1], token_list[:first_seq_len])
    predicted += first_seq_len

    while predicted < len(token_list):
        window_pred_len = min(len(token_list) - predicted, pred_len)
        window_end = predicted + window_pred_len

        yield (
            token_list[window_end - max_seq_len - 1 : window_end - 1],
            token_list[window_end - window_pred_len : window_end],
        )
        predicted += window_pred_len


def make_disjoint_window(pair):
    """Takes output from get_rolling_token_windows and makes the context not overlap with the continuation"""
    a, b = pair
    return a[: len(a) - (len(b) - 1)], b


def select_continuation_from_batch_left_padding(
    generations: Union[List[List[int]], torch.Tensor], max_context_size: int
):
    """Select the continuation from the batch, removing prompts of different lengths.
    Args:
        generations (Union[List[List[int]], torch.Tensor]):
            A tensor or list-of-lists of shape [batch_size, sequence length].
        max_context_size (int):
            The size of the biggest context; generations will proceed from that
            index.
    Example:
        PAD     PAD Continue : The dog chased the cat  [every       day of the week]
        Riddle  me    this   : The  dog chased the  cat [yesterday] PAD PAD PAD PAD
    Output:
        [every day of the week]
        [yesterday]  PAD PAD PAD PAD
    """
    return generations[:, max_context_size:]


class Reorderer:
    def __init__(self, arr, fn):
        self.size = len(arr)
        arr = list(enumerate(arr))
        arr = group(arr, lambda x: fn(x[1]))
        # arr = [([y[0] for y in x], x[0][1]) for x in arr]
        # TODO: overhaul reorderer. It currently grouped requests by content but we don't want this
        arr = [([y[0]], x[0][1]) for x in arr for y in x]
        arr.sort(key=lambda x: fn(x[1]))

        self.arr = arr

    def get_reordered(self):
        return [x[1] for x in self.arr]

    def get_original(self, newarr):
        res = [None] * self.size
        cov = [False] * self.size

        for (inds, _), v in zip(self.arr, newarr):
            for ind in inds:
                res[ind] = v
                cov[ind] = True

        assert all(cov)

        return res


def make_table(result_dict):
    """Generate table of results."""
    from pytablewriter import MarkdownTableWriter, LatexTableWriter

    md_writer = MarkdownTableWriter()
    latex_writer = LatexTableWriter()
    md_writer.headers = ["Task", "Version", "Filter", "Metric", "Value", "", "Stderr"]
    latex_writer.headers = [
        "Task",
        "Version",
        "Filter",
        "Metric",
        "Value",
        "",
        "Stderr",
    ]

    values = []

    for k, dic in result_dict["results"].items():
        version = result_dict["versions"][k]
        for (mf), v in dic.items():
            m, _, f = mf.partition(",")
            if m.endswith("_stderr"):
                continue

            if m + "_stderr" + "," + f in dic:
                se = dic[m + "_stderr" + "," + f]
                values.append([k, version, f, m, "%.4f" % v, "±", "%.4f" % se])
            else:
                values.append([k, version, f, m, "%.4f" % v, "", ""])
            k = ""
            version = ""
    md_writer.value_matrix = values
    latex_writer.value_matrix = values

    # todo: make latex table look good
    # print(latex_writer.dumps())

    return md_writer.dumps()


def positional_deprecated(fn):
    """
    A decorator to nudge users into passing only keyword args (`kwargs`) to the
    wrapped function, `fn`.
    """

    @functools.wraps(fn)
    def _wrapper(*args, **kwargs):
        if len(args) != 1 if inspect.ismethod(fn) else 0:
            print(
                f"WARNING: using {fn.__name__} with positional arguments is "
                "deprecated and will be disallowed in a future version of "
                "lm-evaluation-harness!"
            )
        return fn(*args, **kwargs)

    return _wrapper


@positional_deprecated
def find_test_root(start_path: pathlib.Path) -> pathlib.Path:
    """
    Search upward in the directory tree to a maximum of three layers
    to find and return the package root (containing the 'tests' folder)
    """
    cur_path = start_path.resolve()
    max_layers = 3
    for _ in range(max_layers):
        if (cur_path / "tests" / "test_version_stable.py").exists():
            return cur_path
        else:
            cur_path = cur_path.parent.resolve()
    raise FileNotFoundError(
        f"Unable to find package root within {max_layers} upwards" + f"of {start_path}"
    )


@positional_deprecated
def run_task_tests(task_list: List[str]):
    """
    Find the package root and run the tests for the given tasks
    """
    import pytest

    package_root = find_test_root(start_path=pathlib.Path(__file__))
    task_string = " or ".join(task_list)
    args = [
        f"{package_root}/tests/test_version_stable.py",
        f"--rootdir={package_root}",
        "-k",
        f"{task_string}",
    ]
    sys.path.append(str(package_root))
    pytest_return_val = pytest.main(args)
    if pytest_return_val:
        raise ValueError(
            f"Not all tests for the specified tasks ({task_list}) ran successfully! Error code: {pytest_return_val}"
        )


def get_git_commit_hash():
    """
    Gets the git commit hash of your current repo (if it exists).
    Source: https://github.com/EleutherAI/gpt-neox/blob/b608043be541602170bfcfb8ec9bf85e8a0799e0/megatron/neox_arguments/neox_args.py#L42
    """
    try:
        git_hash = subprocess.check_output(["git", "describe", "--always"]).strip()
        git_hash = git_hash.decode()
    except subprocess.CalledProcessError:
        git_hash = None
    return git_hash


def import_function(loader, node):

    function_name = loader.construct_scalar(node)
    yaml_path = os.path.dirname(loader.name)

    module_name, function_name = function_name.split(".")
    module_path = os.path.join(yaml_path, "{}.py".format(module_name))

    spec = importlib.util.spec_from_file_location(module_name, module_path)
    module = importlib.util.module_from_spec(spec)
    spec.loader.exec_module(module)

    function = getattr(module, function_name)
    return function


# Add the import_function constructor to the YAML loader
yaml.add_constructor("!function", import_function)


def load_yaml_config(yaml_path):
    with open(yaml_path, "rb") as file:
        yaml_config = yaml.full_load(file)
        yaml_dir = os.path.dirname(yaml_path)

        if "include" in yaml_config:
            include_path = yaml_config["include"]
            del yaml_config["include"]

            if type(include_path) == str:
                include_path = [include_path]

            # Load from the last one first
            include_path.reverse()
            final_yaml_config = {}
            for path in include_path:

                # Assumes that path is a full path.
                # If not found, assume the included yaml
                # is in the same dir as the original yaml
                if not os.path.isfile(path):
                    path = os.path.join(yaml_dir, path)

                try:
                    included_yaml_config = load_yaml_config(path)
                    final_yaml_config.update(included_yaml_config)
                except Exception as ex:
                    # If failed to load, ignore
                    raise ex

            final_yaml_config.update(yaml_config)
            return final_yaml_config
        return yaml_config


env = Environment(loader=BaseLoader, undefined=StrictUndefined)


def apply_template(template, doc):
    rtemplate = env.from_string(template)
    return rtemplate.render(**doc)


def create_iterator(raw_iterator, rank, world_size, limit=None):
    """
    Method for creating a (potentially) sliced and limited
    iterator from a raw document iterator. Used for splitting data
    among ranks in multigpu setting or only pulling a sample of documents
    """
    return islice(raw_iterator, rank, limit, world_size)

<<<<<<< HEAD
def pad_and_concat(max_length:int, tensors: List[torch.Tensor]):
    """ 
    Method for padding a list of tensors given the maximum tensor 
    length in the batch. Used for batching inputs and continuations in 
    seq2seq models. 
    """
    for i, tensor in enumerate(tensors):
        tensor_len = tensor.shape[0]
        if tensor_len < max_length:
            tensors[i] = torch.cat(
                    [
                        tensor,  # [seq]
                        torch.zeros(max_length - tensor_len, dtype=torch.long).to(
                            tensor.device
                        ),  # [padding_length - seq]
                    ],
                    dim=0,
                ).unsqueeze(0)
        else:
            tensors[i] = tensor.unsqueeze(0)

    return torch.cat(tensors, dim = 0)
=======

def clear_torch_cache():
    gc.collect()
    torch.cuda.empty_cache()
>>>>>>> 24e3e3fa
<|MERGE_RESOLUTION|>--- conflicted
+++ resolved
@@ -18,13 +18,9 @@
 from omegaconf import OmegaConf
 from jinja2 import BaseLoader, Environment, StrictUndefined
 from itertools import islice
-<<<<<<< HEAD
 import torch 
-=======
 
 from lm_eval.logger import eval_logger
-
->>>>>>> 24e3e3fa
 
 class ExitCodeError(Exception):
     pass
@@ -419,7 +415,6 @@
     """
     return islice(raw_iterator, rank, limit, world_size)
 
-<<<<<<< HEAD
 def pad_and_concat(max_length:int, tensors: List[torch.Tensor]):
     """ 
     Method for padding a list of tensors given the maximum tensor 
@@ -442,9 +437,8 @@
             tensors[i] = tensor.unsqueeze(0)
 
     return torch.cat(tensors, dim = 0)
-=======
+
 
 def clear_torch_cache():
     gc.collect()
-    torch.cuda.empty_cache()
->>>>>>> 24e3e3fa
+    torch.cuda.empty_cache()