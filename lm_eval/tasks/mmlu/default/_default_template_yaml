--- conflicted
+++ resolved
@@ -11,14 +11,7 @@
 metric_list:
   - metric: acc
     aggregation: mean
-<<<<<<< HEAD
-    higher_is_better: true
-  - metric: acc_norm
-    aggregation: mean
     higher_is_better: true
   - metric: brier_score
     aggregation: mean
-    higher_is_better: false
-=======
-    higher_is_better: true
->>>>>>> b7a4ea06
+    higher_is_better: false